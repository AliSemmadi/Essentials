--- conflicted
+++ resolved
@@ -31,11 +31,8 @@
   </Applications>
   <Capabilities>
     <Capability Name="internetClient" />
-<<<<<<< HEAD
     <uap:Capability Name="contacts"/>
-=======
     <uap:Capability Name="appointments"/>
->>>>>>> 39e0916c
     <DeviceCapability Name="location" />
     <DeviceCapability Name="microphone"/>
     <DeviceCapability Name="webcam"/>
