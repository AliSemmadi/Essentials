--- conflicted
+++ resolved
@@ -23,13 +23,9 @@
         {
             InitializeComponent();
 
-<<<<<<< HEAD
-=======
             // Enable currently experimental features
-
             Device.SetFlags(new string[] { "MediaElement_Experimental" });
 
->>>>>>> dc4c3c96
             VersionTracking.Track();
 
             MainPage = new NavigationPage(new HomePage());
