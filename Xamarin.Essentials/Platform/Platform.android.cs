--- conflicted
+++ resolved
@@ -236,10 +236,7 @@
             if (HasApiLevelN)
                 config.SetLocale(locale);
             else
-<<<<<<< HEAD
-=======
-#endif
->>>>>>> 15f553d1
+#endif
 #pragma warning disable CS0618 // Type or member is obsolete
                 config.Locale = locale;
 #pragma warning restore CS0618 // Type or member is obsolete
