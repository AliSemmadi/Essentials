--- conflicted
+++ resolved
@@ -21,13 +21,6 @@
             throw ExceptionUtils.NotSupportedOrImplementedException;
 
         internal void PlatformInit(FileBase file) =>
-<<<<<<< HEAD
-            throw new NotImplementedInReferenceAssemblyException();
-
-        Task<Stream> PlatformOpenReadAsync() =>
-            throw new NotImplementedInReferenceAssemblyException();
-=======
             throw ExceptionUtils.NotSupportedOrImplementedException;
->>>>>>> 174a204f
     }
 }