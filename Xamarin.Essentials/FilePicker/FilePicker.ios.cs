--- conflicted
+++ resolved
@@ -34,12 +34,7 @@
                 {
                     try
                     {
-<<<<<<< HEAD
-                        tcs.TrySetResult(GetFiles(urls));
-=======
-                        // there was a cancellation
                         tcs.TrySetResult(GetFileResults(urls));
->>>>>>> ba911949
                     }
                     catch (Exception ex)
                     {
@@ -76,20 +71,10 @@
             return tcs.Task;
         }
 
-<<<<<<< HEAD
-        static IEnumerable<FileResult> GetFiles(NSUrl[] urls) =>
+        static IEnumerable<FileResult> GetFileResults(NSUrl[] urls) =>
             urls?.Length > 0
                 ? urls.Select(url => new UIDocumentFileResult(url))
                 : Enumerable.Empty<FileResult>();
-=======
-        static IEnumerable<FileResult> GetFileResults(NSUrl[] urls)
-        {
-            if (urls?.Length > 0)
-                return urls.Select(url => new UIDocumentFileResult(url));
-            else
-                return Enumerable.Empty<FileResult>();
-        }
->>>>>>> ba911949
 
         class PickerDelegate : UIDocumentPickerDelegate
         {
