<Overview>
  <Assemblies>
    <Assembly Name="Xamarin.Essentials" Version="1.0.0.0">
      <Attributes>
        <Attribute>
          <AttributeName>System.Reflection.AssemblyCompany("Microsoft")</AttributeName>
        </Attribute>
        <Attribute>
          <AttributeName>System.Reflection.AssemblyCopyright("© Microsoft Corporation. All rights reserved.")</AttributeName>
        </Attribute>
        <Attribute>
          <AttributeName>System.Reflection.AssemblyDescription("Xamarin.Essentials: a kit of essential API's for your apps")</AttributeName>
        </Attribute>
        <Attribute>
          <AttributeName>System.Reflection.AssemblyFileVersion("1.0.0.0")</AttributeName>
        </Attribute>
        <Attribute FrameworkAlternate="xamarin-essentials">
          <AttributeName>System.Reflection.AssemblyProduct("Xamarin.Essentials (netstandard2.0)")</AttributeName>
        </Attribute>
        <Attribute>
          <AttributeName>System.Reflection.AssemblyTitle("Xamarin.Essentials")</AttributeName>
        </Attribute>
        <Attribute>
          <AttributeName>System.Resources.NeutralResourcesLanguage("en")</AttributeName>
        </Attribute>
        <Attribute>
          <AttributeName>System.Runtime.CompilerServices.CompilationRelaxations(8)</AttributeName>
        </Attribute>
        <Attribute>
          <AttributeName>System.Runtime.CompilerServices.InternalsVisibleTo("XamarinEssentialsTests")</AttributeName>
        </Attribute>
        <Attribute>
          <AttributeName>System.Runtime.CompilerServices.InternalsVisibleTo("XamarinEssentialsDeviceTestsUWP")</AttributeName>
        </Attribute>
        <Attribute>
          <AttributeName>System.Runtime.CompilerServices.InternalsVisibleTo("XamarinEssentialsDeviceTestsiOS")</AttributeName>
        </Attribute>
        <Attribute>
          <AttributeName>System.Runtime.CompilerServices.InternalsVisibleTo("XamarinEssentialsDeviceTestsAndroid")</AttributeName>
        </Attribute>
        <Attribute>
          <AttributeName>System.Runtime.CompilerServices.RuntimeCompatibility(WrapNonExceptionThrows=true)</AttributeName>
        </Attribute>
        <Attribute FrameworkAlternate="xamarin-essentials">
          <AttributeName>System.Runtime.Versioning.TargetFramework(".NETStandard,Version=v2.0", FrameworkDisplayName="")</AttributeName>
        </Attribute>
        <Attribute>
          <AttributeName>System.Runtime.CompilerServices.InternalsVisibleTo("XamarinEssentialsDeviceTestsShared")</AttributeName>
        </Attribute>
        <Attribute FrameworkAlternate="xamarin-essentials-android">
          <AttributeName>Android.LinkerSafe</AttributeName>
        </Attribute>
        <Attribute FrameworkAlternate="xamarin-essentials-android">
          <AttributeName>Android.Runtime.ResourceDesigner("Xamarin.Essentials.Resource", IsApplication=false)</AttributeName>
        </Attribute>
        <Attribute FrameworkAlternate="xamarin-essentials-ios;xamarin-essentials-tvos;xamarin-essentials-watchos">
          <AttributeName>Foundation.LinkerSafe</AttributeName>
        </Attribute>
        <Attribute FrameworkAlternate="xamarin-essentials-ios">
          <AttributeName>System.Reflection.AssemblyProduct("Xamarin.Essentials (Xamarin.iOS10)")</AttributeName>
        </Attribute>
        <Attribute FrameworkAlternate="xamarin-essentials-ios">
          <AttributeName>System.Runtime.Versioning.TargetFramework("Xamarin.iOS,Version=v1.0", FrameworkDisplayName="Xamarin.iOS")</AttributeName>
        </Attribute>
        <Attribute FrameworkAlternate="xamarin-essentials-uwp">
          <AttributeName>System.Reflection.AssemblyProduct("Xamarin.Essentials (uap10.0.16299)")</AttributeName>
        </Attribute>
        <Attribute FrameworkAlternate="xamarin-essentials-uwp">
          <AttributeName>System.Runtime.Versioning.TargetFramework(".NETCore,Version=v5.0", FrameworkDisplayName=".NET for Windows Universal")</AttributeName>
        </Attribute>
        <Attribute>
          <AttributeName>System.Diagnostics.Debuggable(System.Diagnostics.DebuggableAttribute+DebuggingModes.IgnoreSymbolStoreSequencePoints)</AttributeName>
        </Attribute>
        <Attribute>
          <AttributeName>System.Reflection.AssemblyConfiguration("Release")</AttributeName>
        </Attribute>
        <Attribute FrameworkAlternate="xamarin-essentials-tvos">
          <AttributeName>System.Reflection.AssemblyProduct("Xamarin.Essentials (Xamarin.TVOS10)")</AttributeName>
        </Attribute>
        <Attribute FrameworkAlternate="xamarin-essentials-tvos">
          <AttributeName>System.Runtime.Versioning.TargetFramework("Xamarin.TVOS,Version=v1.0", FrameworkDisplayName="Xamarin.TVOS")</AttributeName>
        </Attribute>
        <Attribute FrameworkAlternate="xamarin-essentials-watchos">
          <AttributeName>System.Reflection.AssemblyProduct("Xamarin.Essentials (Xamarin.WatchOS10)")</AttributeName>
        </Attribute>
        <Attribute FrameworkAlternate="xamarin-essentials-watchos">
          <AttributeName>System.Runtime.Versioning.TargetFramework("Xamarin.WatchOS,Version=v1.0", FrameworkDisplayName="Xamarin.WatchOS")</AttributeName>
        </Attribute>
        <Attribute FrameworkAlternate="xamarin-essentials-android">
          <AttributeName>System.Reflection.AssemblyProduct("Xamarin.Essentials (MonoAndroid90)")</AttributeName>
        </Attribute>
        <Attribute FrameworkAlternate="xamarin-essentials-android">
          <AttributeName>System.Runtime.Versioning.TargetFramework("MonoAndroid,Version=v9.0", FrameworkDisplayName="Xamarin.Android v9.0 Support")</AttributeName>
        </Attribute>
        <Attribute>
<<<<<<< HEAD
          <AttributeName>System.Reflection.AssemblyInformationalVersion("1.0.0")</AttributeName>
=======
          <AttributeName>System.Reflection.AssemblyInformationalVersion("1.0.0+f53016cb69904b13d54a592cd58cda29cc02230a")</AttributeName>
>>>>>>> a72082d2
        </Attribute>
      </Attributes>
    </Assembly>
  </Assemblies>
  <Remarks></Remarks>
  <Copyright>© Microsoft Corporation. All rights reserved.</Copyright>
  <Types>
    <Namespace Name="Xamarin.Essentials">
      <Type Name="Accelerometer" Kind="Class" />
      <Type Name="AccelerometerChangedEventArgs" Kind="Class" />
      <Type Name="AccelerometerData" Kind="Structure" />
      <Type Name="ActivityState" Kind="Enumeration" />
      <Type Name="ActivityStateChangedEventArgs" Kind="Class" />
      <Type Name="AppInfo" Kind="Class" />
      <Type Name="AppTheme" Kind="Enumeration" />
      <Type Name="Barometer" Kind="Class" />
      <Type Name="BarometerChangedEventArgs" Kind="Class" />
      <Type Name="BarometerData" Kind="Structure" />
      <Type Name="Battery" Kind="Class" />
      <Type Name="BatteryInfoChangedEventArgs" Kind="Class" />
      <Type Name="BatteryPowerSource" Kind="Enumeration" />
      <Type Name="BatteryState" Kind="Enumeration" />
      <Type Name="Browser" Kind="Class" />
      <Type Name="BrowserLaunchMode" Kind="Enumeration" />
      <Type Name="BrowserLaunchOptions" Kind="Class" />
      <Type Name="BrowserTitleMode" Kind="Enumeration" />
      <Type Name="Clipboard" Kind="Class" />
      <Type Name="ColorConverters" Kind="Class" />
      <Type Name="ColorExtensions" Kind="Class" />
      <Type Name="Compass" Kind="Class" />
      <Type Name="CompassChangedEventArgs" Kind="Class" />
      <Type Name="CompassData" Kind="Structure" />
      <Type Name="ConnectionProfile" Kind="Enumeration" />
      <Type Name="Connectivity" Kind="Class" />
      <Type Name="ConnectivityChangedEventArgs" Kind="Class" />
      <Type Name="DeviceDisplay" Kind="Class" />
      <Type Name="DeviceIdiom" Kind="Structure" />
      <Type Name="DeviceInfo" Kind="Class" />
      <Type Name="DevicePlatform" Kind="Structure" />
      <Type Name="DeviceType" Kind="Enumeration" />
      <Type Name="DisplayInfo" Kind="Structure" />
      <Type Name="DisplayInfoChangedEventArgs" Kind="Class" />
      <Type Name="DisplayOrientation" Kind="Enumeration" />
      <Type Name="DisplayRotation" Kind="Enumeration" />
      <Type Name="DistanceUnits" Kind="Enumeration" />
      <Type Name="Email" Kind="Class" />
      <Type Name="EmailAttachment" Kind="Class" />
      <Type Name="EmailBodyFormat" Kind="Enumeration" />
      <Type Name="EmailMessage" Kind="Class" />
      <Type Name="EnergySaverStatus" Kind="Enumeration" />
      <Type Name="EnergySaverStatusChangedEventArgs" Kind="Class" />
      <Type Name="ExperimentalFeatures" Kind="Class" />
      <Type Name="FeatureNotEnabledException" Kind="Class" />
      <Type Name="FeatureNotSupportedException" Kind="Class" />
      <Type Name="FileBase" Kind="Class" />
      <Type Name="FileProvider" Kind="Class" />
      <Type Name="FileProviderLocation" Kind="Enumeration" />
      <Type Name="FileSystem" Kind="Class" />
      <Type Name="Flashlight" Kind="Class" />
      <Type Name="Geocoding" Kind="Class" />
      <Type Name="Geolocation" Kind="Class" />
      <Type Name="GeolocationAccuracy" Kind="Enumeration" />
      <Type Name="GeolocationRequest" Kind="Class" />
      <Type Name="Gyroscope" Kind="Class" />
      <Type Name="GyroscopeChangedEventArgs" Kind="Class" />
      <Type Name="GyroscopeData" Kind="Structure" />
      <Type Name="Launcher" Kind="Class" />
      <Type Name="Locale" Kind="Class" />
      <Type Name="Location" Kind="Class" />
      <Type Name="LocationExtensions" Kind="Class" />
      <Type Name="Magnetometer" Kind="Class" />
      <Type Name="MagnetometerChangedEventArgs" Kind="Class" />
      <Type Name="MagnetometerData" Kind="Structure" />
      <Type Name="MainThread" Kind="Class" />
      <Type Name="Map" Kind="Class" />
      <Type Name="MapLaunchOptions" Kind="Class" />
      <Type Name="NavigationMode" Kind="Enumeration" />
      <Type Name="NetworkAccess" Kind="Enumeration" />
      <Type Name="NotImplementedInReferenceAssemblyException" Kind="Class" />
      <Type Name="OpenFileRequest" Kind="Class" />
      <Type Name="OrientationSensor" Kind="Class" />
      <Type Name="OrientationSensorChangedEventArgs" Kind="Class" />
      <Type Name="OrientationSensorData" Kind="Structure" />
      <Type Name="PermissionException" Kind="Class" />
      <Type Name="PhoneDialer" Kind="Class" />
      <Type Name="Placemark" Kind="Class" />
      <Type Name="PlacemarkExtensions" Kind="Class" />
      <Type Name="Platform" Kind="Class" />
      <Type Name="PointExtensions" Kind="Class" />
      <Type Name="Preferences" Kind="Class" />
      <Type Name="ReadOnlyFile" Kind="Class" />
      <Type Name="RectangleExtensions" Kind="Class" />
      <Type Name="Screenshot" Kind="Class" />
      <Type Name="ScreenshotFile" Kind="Class" />
      <Type Name="SecureStorage" Kind="Class" />
      <Type Name="SensorSpeed" Kind="Enumeration" />
      <Type Name="Share" Kind="Class" />
      <Type Name="ShareFile" Kind="Class" />
      <Type Name="ShareFileRequest" Kind="Class" />
      <Type Name="ShareRequestBase" Kind="Class" />
      <Type Name="ShareTextRequest" Kind="Class" />
      <Type Name="SizeExtensions" Kind="Class" />
      <Type Name="Sms" Kind="Class" />
      <Type Name="SmsMessage" Kind="Class" />
      <Type Name="SpeechOptions" Kind="Class" />
      <Type Name="TextToSpeech" Kind="Class" />
      <Type Name="UnitConverters" Kind="Class" />
      <Type Name="VersionTracking" Kind="Class" />
      <Type Name="Vibration" Kind="Class" />
    </Namespace>
  </Types>
  <Title>Untitled</Title>
  <ExtensionMethods>
    <ExtensionMethod>
      <Targets>
        <Target Type="System.Drawing.Color" />
      </Targets>
      <Member MemberName="AddLuminosity">
        <MemberSignature Language="C#" Value="public static System.Drawing.Color AddLuminosity (this System.Drawing.Color color, float delta);" FrameworkAlternate="xamarin-essentials" />
        <MemberSignature Language="ILAsm" Value=".method public static hidebysig valuetype System.Drawing.Color AddLuminosity(valuetype System.Drawing.Color color, float32 delta) cil managed" FrameworkAlternate="xamarin-essentials" />
        <MemberSignature Language="DocId" Value="M:Xamarin.Essentials.ColorExtensions.AddLuminosity(System.Drawing.Color,System.Single)" FrameworkAlternate="xamarin-essentials" />
        <MemberType>ExtensionMethod</MemberType>
        <ReturnValue>
          <ReturnType>System.Drawing.Color</ReturnType>
        </ReturnValue>
        <Parameters>
          <Parameter Name="color" Type="System.Drawing.Color" Index="0" FrameworkAlternate="xamarin-essentials" RefType="this" />
          <Parameter Name="delta" Type="System.Single" Index="1" FrameworkAlternate="xamarin-essentials" />
        </Parameters>
        <Docs>
          <param name="color">The color to add luminosity to.</param>
          <param name="delta">The delta to add to the current luminosity.</param>
          <summary>Adds luminosity to the existing color</summary>
        </Docs>
        <Link Type="Xamarin.Essentials.ColorExtensions" Member="M:Xamarin.Essentials.ColorExtensions.AddLuminosity(System.Drawing.Color,System.Single)" />
      </Member>
    </ExtensionMethod>
    <ExtensionMethod>
      <Targets>
        <Target Type="System.Drawing.Color" />
      </Targets>
      <Member MemberName="MultiplyAlpha">
        <MemberSignature Language="C#" Value="public static System.Drawing.Color MultiplyAlpha (this System.Drawing.Color color, float percentage);" FrameworkAlternate="xamarin-essentials" />
        <MemberSignature Language="ILAsm" Value=".method public static hidebysig valuetype System.Drawing.Color MultiplyAlpha(valuetype System.Drawing.Color color, float32 percentage) cil managed" FrameworkAlternate="xamarin-essentials" />
        <MemberSignature Language="DocId" Value="M:Xamarin.Essentials.ColorExtensions.MultiplyAlpha(System.Drawing.Color,System.Single)" FrameworkAlternate="xamarin-essentials" />
        <MemberType>ExtensionMethod</MemberType>
        <ReturnValue>
          <ReturnType>System.Drawing.Color</ReturnType>
        </ReturnValue>
        <Parameters>
          <Parameter Name="color" Type="System.Drawing.Color" Index="0" FrameworkAlternate="xamarin-essentials" RefType="this" />
          <Parameter Name="percentage" Type="System.Single" Index="1" FrameworkAlternate="xamarin-essentials" />
        </Parameters>
        <Docs>
          <param name="color">The current color to manipulate.</param>
          <param name="percentage">The percentage from 0-1f</param>
          <summary>Multiplies the current alpha by a percentage (0-1f)</summary>
        </Docs>
        <Link Type="Xamarin.Essentials.ColorExtensions" Member="M:Xamarin.Essentials.ColorExtensions.MultiplyAlpha(System.Drawing.Color,System.Single)" />
      </Member>
    </ExtensionMethod>
    <ExtensionMethod>
      <Targets>
        <Target Type="System.Drawing.Color" />
      </Targets>
      <Member MemberName="ToInt">
        <MemberSignature Language="C#" Value="public static int ToInt (this System.Drawing.Color color);" FrameworkAlternate="xamarin-essentials" />
        <MemberSignature Language="ILAsm" Value=".method public static hidebysig int32 ToInt(valuetype System.Drawing.Color color) cil managed" FrameworkAlternate="xamarin-essentials" />
        <MemberSignature Language="DocId" Value="M:Xamarin.Essentials.ColorExtensions.ToInt(System.Drawing.Color)" FrameworkAlternate="xamarin-essentials" />
        <MemberType>ExtensionMethod</MemberType>
        <ReturnValue>
          <ReturnType>System.Int32</ReturnType>
        </ReturnValue>
        <Parameters>
          <Parameter Name="color" Type="System.Drawing.Color" Index="0" FrameworkAlternate="xamarin-essentials" RefType="this" />
        </Parameters>
        <Docs>
          <param name="color">To be added.</param>
          <summary>To be added.</summary>
        </Docs>
        <Link Type="Xamarin.Essentials.ColorExtensions" Member="M:Xamarin.Essentials.ColorExtensions.ToInt(System.Drawing.Color)" />
      </Member>
    </ExtensionMethod>
    <ExtensionMethod>
      <Targets>
        <Target Type="T:System.Drawing.Color" />
      </Targets>
    </ExtensionMethod>
    <ExtensionMethod>
      <Targets>
        <Target Type="T:Android.Graphics.Color" />
      </Targets>
      <Member MemberName="ToSystemColor">
        <MemberSignature Language="C#" Value="public static System.Drawing.Color ToSystemColor (this Android.Graphics.Color color);" />
        <MemberSignature Language="ILAsm" Value=".method public static hidebysig valuetype System.Drawing.Color ToSystemColor(valuetype Android.Graphics.Color color) cil managed" />
        <MemberSignature Language="DocId" Value="M:Xamarin.Essentials.ColorExtensions.ToSystemColor(Android.Graphics.Color)" />
        <MemberType>ExtensionMethod</MemberType>
        <ReturnValue>
          <ReturnType>System.Drawing.Color</ReturnType>
        </ReturnValue>
        <Parameters>
          <Parameter Name="color" Type="Android.Graphics.Color" RefType="this" Index="0" FrameworkAlternate="xamarin-essentials-android" />
        </Parameters>
        <Docs>
          <param name="color">The color to use as a base.</param>
          <summary>Converts the color to the system specific color.</summary>
        </Docs>
        <Link Type="Xamarin.Essentials.ColorExtensions" Member="M:Xamarin.Essentials.ColorExtensions.ToSystemColor(Android.Graphics.Color)" />
      </Member>
    </ExtensionMethod>
    <ExtensionMethod>
      <Targets>
        <Target Type="T:UIKit.UIColor" />
      </Targets>
      <Member MemberName="ToSystemColor">
        <MemberSignature Language="C#" Value="public static System.Drawing.Color ToSystemColor (this UIKit.UIColor color);" FrameworkAlternate="xamarin-essentials-ios" />
        <MemberSignature Language="ILAsm" Value=".method public static hidebysig valuetype System.Drawing.Color ToSystemColor(class UIKit.UIColor color) cil managed" FrameworkAlternate="xamarin-essentials-ios" />
        <MemberSignature Language="DocId" Value="M:Xamarin.Essentials.ColorExtensions.ToSystemColor(UIKit.UIColor)" FrameworkAlternate="xamarin-essentials-ios" />
        <MemberType>ExtensionMethod</MemberType>
        <ReturnValue>
          <ReturnType>System.Drawing.Color</ReturnType>
        </ReturnValue>
        <Parameters>
          <Parameter Name="color" Type="UIKit.UIColor" RefType="this" Index="0" FrameworkAlternate="xamarin-essentials-ios;xamarin-essentials-tvos;xamarin-essentials-watchos" />
        </Parameters>
        <Docs>
          <param name="color">The color to use as a base.</param>
          <summary>Converts the color to the system specific color.</summary>
        </Docs>
        <Link Type="Xamarin.Essentials.ColorExtensions" Member="M:Xamarin.Essentials.ColorExtensions.ToSystemColor(UIKit.UIColor)" />
      </Member>
    </ExtensionMethod>
    <ExtensionMethod>
      <Targets>
        <Target Type="T:Windows.UI.Color" />
      </Targets>
      <Member MemberName="ToSystemColor">
        <MemberSignature Language="C#" Value="public static System.Drawing.Color ToSystemColor (this Windows.UI.Color color);" />
        <MemberSignature Language="ILAsm" Value=".method public static hidebysig valuetype System.Drawing.Color ToSystemColor(valuetype Windows.UI.Color color) cil managed" />
        <MemberSignature Language="DocId" Value="M:Xamarin.Essentials.ColorExtensions.ToSystemColor(Windows.UI.Color)" />
        <MemberType>ExtensionMethod</MemberType>
        <ReturnValue>
          <ReturnType>System.Drawing.Color</ReturnType>
        </ReturnValue>
        <Parameters>
          <Parameter Name="color" Type="Windows.UI.Color" RefType="this" Index="0" FrameworkAlternate="xamarin-essentials-uwp" />
        </Parameters>
        <Docs>
          <param name="color">The color to use as a base.</param>
          <summary>Converts the color to the system specific color.</summary>
        </Docs>
        <Link Type="Xamarin.Essentials.ColorExtensions" Member="M:Xamarin.Essentials.ColorExtensions.ToSystemColor(Windows.UI.Color)" />
      </Member>
    </ExtensionMethod>
    <ExtensionMethod>
      <Targets>
        <Target Type="System.Drawing.Color" />
      </Targets>
      <Member MemberName="ToUInt">
        <MemberSignature Language="C#" Value="public static uint ToUInt (this System.Drawing.Color color);" FrameworkAlternate="xamarin-essentials" />
        <MemberSignature Language="ILAsm" Value=".method public static hidebysig unsigned int32 ToUInt(valuetype System.Drawing.Color color) cil managed" FrameworkAlternate="xamarin-essentials" />
        <MemberSignature Language="DocId" Value="M:Xamarin.Essentials.ColorExtensions.ToUInt(System.Drawing.Color)" FrameworkAlternate="xamarin-essentials" />
        <MemberType>ExtensionMethod</MemberType>
        <ReturnValue>
          <ReturnType>System.UInt32</ReturnType>
        </ReturnValue>
        <Parameters>
          <Parameter Name="color" Type="System.Drawing.Color" Index="0" FrameworkAlternate="xamarin-essentials" RefType="this" />
        </Parameters>
        <Docs>
          <param name="color">The color to use as a base.</param>
          <summary>Converts the color to a UInt representation.</summary>
        </Docs>
        <Link Type="Xamarin.Essentials.ColorExtensions" Member="M:Xamarin.Essentials.ColorExtensions.ToUInt(System.Drawing.Color)" />
      </Member>
    </ExtensionMethod>
    <ExtensionMethod>
      <Targets>
        <Target Type="System.Drawing.Color" />
      </Targets>
      <Member MemberName="WithAlpha">
        <MemberSignature Language="C#" Value="public static System.Drawing.Color WithAlpha (this System.Drawing.Color color, int alpha);" FrameworkAlternate="xamarin-essentials" />
        <MemberSignature Language="ILAsm" Value=".method public static hidebysig valuetype System.Drawing.Color WithAlpha(valuetype System.Drawing.Color color, int32 alpha) cil managed" FrameworkAlternate="xamarin-essentials" />
        <MemberSignature Language="DocId" Value="M:Xamarin.Essentials.ColorExtensions.WithAlpha(System.Drawing.Color,System.Int32)" FrameworkAlternate="xamarin-essentials" />
        <MemberType>ExtensionMethod</MemberType>
        <ReturnValue>
          <ReturnType>System.Drawing.Color</ReturnType>
        </ReturnValue>
        <Parameters>
          <Parameter Name="color" Type="System.Drawing.Color" Index="0" FrameworkAlternate="xamarin-essentials" RefType="this" />
          <Parameter Name="alpha" Type="System.Int32" Index="1" FrameworkAlternate="xamarin-essentials" />
        </Parameters>
        <Docs>
          <param name="color">The color to use as a base.</param>
          <param name="alpha">The alpha to set 0-255.</param>
          <summary>Creates a new color based on this color, but with a new alpha (0-255).</summary>
        </Docs>
        <Link Type="Xamarin.Essentials.ColorExtensions" Member="M:Xamarin.Essentials.ColorExtensions.WithAlpha(System.Drawing.Color,System.Int32)" />
      </Member>
    </ExtensionMethod>
    <ExtensionMethod>
      <Targets>
        <Target Type="System.Drawing.Color" />
      </Targets>
      <Member MemberName="WithHue">
        <MemberSignature Language="C#" Value="public static System.Drawing.Color WithHue (this System.Drawing.Color color, float hue);" FrameworkAlternate="xamarin-essentials" />
        <MemberSignature Language="ILAsm" Value=".method public static hidebysig valuetype System.Drawing.Color WithHue(valuetype System.Drawing.Color color, float32 hue) cil managed" FrameworkAlternate="xamarin-essentials" />
        <MemberSignature Language="DocId" Value="M:Xamarin.Essentials.ColorExtensions.WithHue(System.Drawing.Color,System.Single)" FrameworkAlternate="xamarin-essentials" />
        <MemberType>ExtensionMethod</MemberType>
        <ReturnValue>
          <ReturnType>System.Drawing.Color</ReturnType>
        </ReturnValue>
        <Parameters>
          <Parameter Name="color" Type="System.Drawing.Color" Index="0" FrameworkAlternate="xamarin-essentials" RefType="this" />
          <Parameter Name="hue" Type="System.Single" Index="1" FrameworkAlternate="xamarin-essentials" />
        </Parameters>
        <Docs>
          <param name="color">The color to use as a base.</param>
          <param name="hue">The hue to set 0-360.</param>
          <summary>Creates a new color based on this color, but with a new hue (0-360).</summary>
        </Docs>
        <Link Type="Xamarin.Essentials.ColorExtensions" Member="M:Xamarin.Essentials.ColorExtensions.WithHue(System.Drawing.Color,System.Single)" />
      </Member>
    </ExtensionMethod>
    <ExtensionMethod>
      <Targets>
        <Target Type="System.Drawing.Color" />
      </Targets>
      <Member MemberName="WithLuminosity">
        <MemberSignature Language="C#" Value="public static System.Drawing.Color WithLuminosity (this System.Drawing.Color color, float luminosity);" FrameworkAlternate="xamarin-essentials" />
        <MemberSignature Language="ILAsm" Value=".method public static hidebysig valuetype System.Drawing.Color WithLuminosity(valuetype System.Drawing.Color color, float32 luminosity) cil managed" FrameworkAlternate="xamarin-essentials" />
        <MemberSignature Language="DocId" Value="M:Xamarin.Essentials.ColorExtensions.WithLuminosity(System.Drawing.Color,System.Single)" FrameworkAlternate="xamarin-essentials" />
        <MemberType>ExtensionMethod</MemberType>
        <ReturnValue>
          <ReturnType>System.Drawing.Color</ReturnType>
        </ReturnValue>
        <Parameters>
          <Parameter Name="color" Type="System.Drawing.Color" Index="0" FrameworkAlternate="xamarin-essentials" RefType="this" />
          <Parameter Name="luminosity" Type="System.Single" Index="1" FrameworkAlternate="xamarin-essentials" />
        </Parameters>
        <Docs>
          <param name="color">The color to use as a base.</param>
          <param name="luminosity">The luminosity to set 0-100.</param>
          <summary>Creates a new color based on this color, but with a new luminosity (0-100).</summary>
        </Docs>
        <Link Type="Xamarin.Essentials.ColorExtensions" Member="M:Xamarin.Essentials.ColorExtensions.WithLuminosity(System.Drawing.Color,System.Single)" />
      </Member>
    </ExtensionMethod>
    <ExtensionMethod>
      <Targets>
        <Target Type="System.Drawing.Color" />
      </Targets>
      <Member MemberName="WithSaturation">
        <MemberSignature Language="C#" Value="public static System.Drawing.Color WithSaturation (this System.Drawing.Color color, float saturation);" FrameworkAlternate="xamarin-essentials" />
        <MemberSignature Language="ILAsm" Value=".method public static hidebysig valuetype System.Drawing.Color WithSaturation(valuetype System.Drawing.Color color, float32 saturation) cil managed" FrameworkAlternate="xamarin-essentials" />
        <MemberSignature Language="DocId" Value="M:Xamarin.Essentials.ColorExtensions.WithSaturation(System.Drawing.Color,System.Single)" FrameworkAlternate="xamarin-essentials" />
        <MemberType>ExtensionMethod</MemberType>
        <ReturnValue>
          <ReturnType>System.Drawing.Color</ReturnType>
        </ReturnValue>
        <Parameters>
          <Parameter Name="color" Type="System.Drawing.Color" Index="0" FrameworkAlternate="xamarin-essentials" RefType="this" />
          <Parameter Name="saturation" Type="System.Single" Index="1" FrameworkAlternate="xamarin-essentials" />
        </Parameters>
        <Docs>
          <param name="color">The color to use as a base.</param>
          <param name="saturation">The saturation to set 0-100.</param>
          <summary>Creates a new color based on this color, but with a new saturation (0-100).</summary>
        </Docs>
        <Link Type="Xamarin.Essentials.ColorExtensions" Member="M:Xamarin.Essentials.ColorExtensions.WithSaturation(System.Drawing.Color,System.Single)" />
      </Member>
    </ExtensionMethod>
    <ExtensionMethod>
      <Targets>
        <Target Type="T:Xamarin.Essentials.Location" />
      </Targets>
      <Member MemberName="CalculateDistance">
        <MemberSignature Language="C#" Value="public static double CalculateDistance (this Xamarin.Essentials.Location locationStart, double latitudeEnd, double longitudeEnd, Xamarin.Essentials.DistanceUnits units);" FrameworkAlternate="xamarin-essentials" />
        <MemberSignature Language="ILAsm" Value=".method public static hidebysig float64 CalculateDistance(class Xamarin.Essentials.Location locationStart, float64 latitudeEnd, float64 longitudeEnd, valuetype Xamarin.Essentials.DistanceUnits units) cil managed" FrameworkAlternate="xamarin-essentials" />
        <MemberSignature Language="DocId" Value="M:Xamarin.Essentials.LocationExtensions.CalculateDistance(Xamarin.Essentials.Location,System.Double,System.Double,Xamarin.Essentials.DistanceUnits)" FrameworkAlternate="xamarin-essentials" />
        <MemberType>ExtensionMethod</MemberType>
        <ReturnValue>
          <ReturnType>System.Double</ReturnType>
        </ReturnValue>
        <Parameters>
          <Parameter Name="locationStart" Type="Xamarin.Essentials.Location" Index="0" FrameworkAlternate="xamarin-essentials" RefType="this" />
          <Parameter Name="latitudeEnd" Type="System.Double" Index="1" FrameworkAlternate="xamarin-essentials" />
          <Parameter Name="longitudeEnd" Type="System.Double" Index="2" FrameworkAlternate="xamarin-essentials" />
          <Parameter Name="units" Type="Xamarin.Essentials.DistanceUnits" Index="3" FrameworkAlternate="xamarin-essentials" />
        </Parameters>
        <Docs>
          <param name="locationStart">Start location to calculate from.</param>
          <param name="latitudeEnd">End latitude to calculate from.</param>
          <param name="longitudeEnd">End longitude to calculate from.</param>
          <param name="units">Units to use.</param>
          <summary>Extension to calculate distance from location to another location.</summary>
        </Docs>
        <Link Type="Xamarin.Essentials.LocationExtensions" Member="M:Xamarin.Essentials.LocationExtensions.CalculateDistance(Xamarin.Essentials.Location,System.Double,System.Double,Xamarin.Essentials.DistanceUnits)" />
      </Member>
    </ExtensionMethod>
    <ExtensionMethod>
      <Targets>
        <Target Type="T:Xamarin.Essentials.Location" />
      </Targets>
      <Member MemberName="CalculateDistance">
        <MemberSignature Language="C#" Value="public static double CalculateDistance (this Xamarin.Essentials.Location locationStart, Xamarin.Essentials.Location locationEnd, Xamarin.Essentials.DistanceUnits units);" FrameworkAlternate="xamarin-essentials" />
        <MemberSignature Language="ILAsm" Value=".method public static hidebysig float64 CalculateDistance(class Xamarin.Essentials.Location locationStart, class Xamarin.Essentials.Location locationEnd, valuetype Xamarin.Essentials.DistanceUnits units) cil managed" FrameworkAlternate="xamarin-essentials" />
        <MemberSignature Language="DocId" Value="M:Xamarin.Essentials.LocationExtensions.CalculateDistance(Xamarin.Essentials.Location,Xamarin.Essentials.Location,Xamarin.Essentials.DistanceUnits)" FrameworkAlternate="xamarin-essentials" />
        <MemberType>ExtensionMethod</MemberType>
        <ReturnValue>
          <ReturnType>System.Double</ReturnType>
        </ReturnValue>
        <Parameters>
          <Parameter Name="locationStart" Type="Xamarin.Essentials.Location" Index="0" FrameworkAlternate="xamarin-essentials" RefType="this" />
          <Parameter Name="locationEnd" Type="Xamarin.Essentials.Location" Index="1" FrameworkAlternate="xamarin-essentials" />
          <Parameter Name="units" Type="Xamarin.Essentials.DistanceUnits" Index="2" FrameworkAlternate="xamarin-essentials" />
        </Parameters>
        <Docs>
          <param name="locationStart">Start location to calculate from.</param>
          <param name="locationEnd">End location to calculate from.</param>
          <param name="units">Units to use during calculation.</param>
          <summary>Extension to calculate distance from location to another location.</summary>
        </Docs>
        <Link Type="Xamarin.Essentials.LocationExtensions" Member="M:Xamarin.Essentials.LocationExtensions.CalculateDistance(Xamarin.Essentials.Location,Xamarin.Essentials.Location,Xamarin.Essentials.DistanceUnits)" />
      </Member>
    </ExtensionMethod>
    <ExtensionMethod>
      <Targets>
        <Target Type="T:Xamarin.Essentials.Location" />
      </Targets>
      <Member MemberName="OpenMapsAsync">
        <MemberSignature Language="C#" Value="public static System.Threading.Tasks.Task OpenMapsAsync (this Xamarin.Essentials.Location location);" FrameworkAlternate="xamarin-essentials" />
        <MemberSignature Language="ILAsm" Value=".method public static hidebysig class System.Threading.Tasks.Task OpenMapsAsync(class Xamarin.Essentials.Location location) cil managed" FrameworkAlternate="xamarin-essentials" />
        <MemberSignature Language="DocId" Value="M:Xamarin.Essentials.LocationExtensions.OpenMapsAsync(Xamarin.Essentials.Location)" FrameworkAlternate="xamarin-essentials" />
        <MemberType>ExtensionMethod</MemberType>
        <ReturnValue>
          <ReturnType>System.Threading.Tasks.Task</ReturnType>
        </ReturnValue>
        <Parameters>
          <Parameter Name="location" Type="Xamarin.Essentials.Location" Index="0" FrameworkAlternate="xamarin-essentials" RefType="this" />
        </Parameters>
        <Docs>
          <param name="location">Location to open to.</param>
          <summary>Open maps to this location.</summary>
        </Docs>
        <Link Type="Xamarin.Essentials.LocationExtensions" Member="M:Xamarin.Essentials.LocationExtensions.OpenMapsAsync(Xamarin.Essentials.Location)" />
      </Member>
    </ExtensionMethod>
    <ExtensionMethod>
      <Targets>
        <Target Type="T:Xamarin.Essentials.Location" />
      </Targets>
      <Member MemberName="OpenMapsAsync">
        <MemberSignature Language="C#" Value="public static System.Threading.Tasks.Task OpenMapsAsync (this Xamarin.Essentials.Location location, Xamarin.Essentials.MapLaunchOptions options);" FrameworkAlternate="xamarin-essentials" />
        <MemberSignature Language="ILAsm" Value=".method public static hidebysig class System.Threading.Tasks.Task OpenMapsAsync(class Xamarin.Essentials.Location location, class Xamarin.Essentials.MapLaunchOptions options) cil managed" FrameworkAlternate="xamarin-essentials" />
        <MemberSignature Language="DocId" Value="M:Xamarin.Essentials.LocationExtensions.OpenMapsAsync(Xamarin.Essentials.Location,Xamarin.Essentials.MapLaunchOptions)" FrameworkAlternate="xamarin-essentials" />
        <MemberType>ExtensionMethod</MemberType>
        <ReturnValue>
          <ReturnType>System.Threading.Tasks.Task</ReturnType>
        </ReturnValue>
        <Parameters>
          <Parameter Name="location" Type="Xamarin.Essentials.Location" Index="0" FrameworkAlternate="xamarin-essentials" RefType="this" />
          <Parameter Name="options" Type="Xamarin.Essentials.MapLaunchOptions" Index="1" FrameworkAlternate="xamarin-essentials" />
        </Parameters>
        <Docs>
          <param name="location">Location to open to.</param>
          <param name="options">Options to use.</param>
          <summary>Open maps to this location.</summary>
        </Docs>
        <Link Type="Xamarin.Essentials.LocationExtensions" Member="M:Xamarin.Essentials.LocationExtensions.OpenMapsAsync(Xamarin.Essentials.Location,Xamarin.Essentials.MapLaunchOptions)" />
      </Member>
    </ExtensionMethod>
    <ExtensionMethod>
      <Targets>
        <Target Type="T:Xamarin.Essentials.Placemark" />
      </Targets>
      <Member MemberName="OpenMapsAsync">
        <MemberSignature Language="C#" Value="public static System.Threading.Tasks.Task OpenMapsAsync (this Xamarin.Essentials.Placemark placemark);" FrameworkAlternate="xamarin-essentials" />
        <MemberSignature Language="ILAsm" Value=".method public static hidebysig class System.Threading.Tasks.Task OpenMapsAsync(class Xamarin.Essentials.Placemark placemark) cil managed" FrameworkAlternate="xamarin-essentials" />
        <MemberSignature Language="DocId" Value="M:Xamarin.Essentials.PlacemarkExtensions.OpenMapsAsync(Xamarin.Essentials.Placemark)" FrameworkAlternate="xamarin-essentials" />
        <MemberType>ExtensionMethod</MemberType>
        <ReturnValue>
          <ReturnType>System.Threading.Tasks.Task</ReturnType>
        </ReturnValue>
        <Parameters>
          <Parameter Name="placemark" Type="Xamarin.Essentials.Placemark" Index="0" FrameworkAlternate="xamarin-essentials" RefType="this" />
        </Parameters>
        <Docs>
          <param name="placemark">To be added.</param>
          <summary>To be added.</summary>
        </Docs>
        <Link Type="Xamarin.Essentials.PlacemarkExtensions" Member="M:Xamarin.Essentials.PlacemarkExtensions.OpenMapsAsync(Xamarin.Essentials.Placemark)" />
      </Member>
    </ExtensionMethod>
    <ExtensionMethod>
      <Targets>
        <Target Type="T:Xamarin.Essentials.Placemark" />
      </Targets>
      <Member MemberName="OpenMapsAsync">
        <MemberSignature Language="C#" Value="public static System.Threading.Tasks.Task OpenMapsAsync (this Xamarin.Essentials.Placemark placemark, Xamarin.Essentials.MapLaunchOptions options);" FrameworkAlternate="xamarin-essentials" />
        <MemberSignature Language="ILAsm" Value=".method public static hidebysig class System.Threading.Tasks.Task OpenMapsAsync(class Xamarin.Essentials.Placemark placemark, class Xamarin.Essentials.MapLaunchOptions options) cil managed" FrameworkAlternate="xamarin-essentials" />
        <MemberSignature Language="DocId" Value="M:Xamarin.Essentials.PlacemarkExtensions.OpenMapsAsync(Xamarin.Essentials.Placemark,Xamarin.Essentials.MapLaunchOptions)" FrameworkAlternate="xamarin-essentials" />
        <MemberType>ExtensionMethod</MemberType>
        <ReturnValue>
          <ReturnType>System.Threading.Tasks.Task</ReturnType>
        </ReturnValue>
        <Parameters>
          <Parameter Name="placemark" Type="Xamarin.Essentials.Placemark" Index="0" FrameworkAlternate="xamarin-essentials" RefType="this" />
          <Parameter Name="options" Type="Xamarin.Essentials.MapLaunchOptions" Index="1" FrameworkAlternate="xamarin-essentials" />
        </Parameters>
        <Docs>
          <param name="placemark">To be added.</param>
          <param name="options">To be added.</param>
          <summary>To be added.</summary>
        </Docs>
        <Link Type="Xamarin.Essentials.PlacemarkExtensions" Member="M:Xamarin.Essentials.PlacemarkExtensions.OpenMapsAsync(Xamarin.Essentials.Placemark,Xamarin.Essentials.MapLaunchOptions)" />
      </Member>
    </ExtensionMethod>
    <ExtensionMethod>
      <Targets>
        <Target Type="T:System.Drawing.Point" />
      </Targets>
    </ExtensionMethod>
    <ExtensionMethod>
      <Targets>
        <Target Type="T:System.Drawing.PointF" />
      </Targets>
    </ExtensionMethod>
    <ExtensionMethod>
      <Targets>
        <Target Type="T:System.Drawing.PointF" />
      </Targets>
    </ExtensionMethod>
    <ExtensionMethod>
      <Targets>
        <Target Type="T:Android.Graphics.Point" />
      </Targets>
      <Member MemberName="ToSystemPoint">
        <MemberSignature Language="C#" Value="public static System.Drawing.Point ToSystemPoint (this Android.Graphics.Point point);" />
        <MemberSignature Language="ILAsm" Value=".method public static hidebysig valuetype System.Drawing.Point ToSystemPoint(class Android.Graphics.Point point) cil managed" />
        <MemberSignature Language="DocId" Value="M:Xamarin.Essentials.PointExtensions.ToSystemPoint(Android.Graphics.Point)" />
        <MemberType>ExtensionMethod</MemberType>
        <ReturnValue>
          <ReturnType>System.Drawing.Point</ReturnType>
        </ReturnValue>
        <Parameters>
          <Parameter Name="point" Type="Android.Graphics.Point" Index="0" FrameworkAlternate="xamarin-essentials-android" RefType="this" />
        </Parameters>
        <Docs>
          <param name="point">The point to convert.</param>
          <summary>Converts the point ot the system representation.</summary>
        </Docs>
        <Link Type="Xamarin.Essentials.PointExtensions" Member="M:Xamarin.Essentials.PointExtensions.ToSystemPoint(Android.Graphics.Point)" />
      </Member>
    </ExtensionMethod>
    <ExtensionMethod>
      <Targets>
        <Target Type="T:CoreGraphics.CGPoint" />
      </Targets>
      <Member MemberName="ToSystemPoint">
        <MemberSignature Language="C#" Value="public static System.Drawing.Point ToSystemPoint (this CoreGraphics.CGPoint point);" FrameworkAlternate="xamarin-essentials-ios" />
        <MemberSignature Language="ILAsm" Value=".method public static hidebysig valuetype System.Drawing.Point ToSystemPoint(valuetype CoreGraphics.CGPoint point) cil managed" FrameworkAlternate="xamarin-essentials-ios" />
        <MemberSignature Language="DocId" Value="M:Xamarin.Essentials.PointExtensions.ToSystemPoint(CoreGraphics.CGPoint)" FrameworkAlternate="xamarin-essentials-ios" />
        <MemberType>ExtensionMethod</MemberType>
        <ReturnValue>
          <ReturnType>System.Drawing.Point</ReturnType>
        </ReturnValue>
        <Parameters>
          <Parameter Name="point" Type="CoreGraphics.CGPoint" RefType="this" Index="0" FrameworkAlternate="xamarin-essentials-ios;xamarin-essentials-tvos;xamarin-essentials-watchos" />
        </Parameters>
        <Docs>
          <param name="point">The point to convert.</param>
          <summary>Converts the point ot the system representation.</summary>
        </Docs>
        <Link Type="Xamarin.Essentials.PointExtensions" Member="M:Xamarin.Essentials.PointExtensions.ToSystemPoint(CoreGraphics.CGPoint)" />
      </Member>
    </ExtensionMethod>
    <ExtensionMethod>
      <Targets>
        <Target Type="T:Windows.Foundation.Point" />
      </Targets>
      <Member MemberName="ToSystemPoint">
        <MemberSignature Language="C#" Value="public static System.Drawing.Point ToSystemPoint (this Windows.Foundation.Point point);" />
        <MemberSignature Language="ILAsm" Value=".method public static hidebysig valuetype System.Drawing.Point ToSystemPoint(valuetype Windows.Foundation.Point point) cil managed" />
        <MemberSignature Language="DocId" Value="M:Xamarin.Essentials.PointExtensions.ToSystemPoint(Windows.Foundation.Point)" />
        <MemberType>ExtensionMethod</MemberType>
        <ReturnValue>
          <ReturnType>System.Drawing.Point</ReturnType>
        </ReturnValue>
        <Parameters>
          <Parameter Name="point" Type="Windows.Foundation.Point" RefType="this" Index="0" FrameworkAlternate="xamarin-essentials-uwp" />
        </Parameters>
        <Docs>
          <param name="point">The point to convert.</param>
          <summary>Converts the point ot the system representation.</summary>
        </Docs>
        <Link Type="Xamarin.Essentials.PointExtensions" Member="M:Xamarin.Essentials.PointExtensions.ToSystemPoint(Windows.Foundation.Point)" />
      </Member>
    </ExtensionMethod>
    <ExtensionMethod>
      <Targets>
        <Target Type="T:Android.Graphics.PointF" />
      </Targets>
      <Member MemberName="ToSystemPointF">
        <MemberSignature Language="C#" Value="public static System.Drawing.PointF ToSystemPointF (this Android.Graphics.PointF point);" />
        <MemberSignature Language="ILAsm" Value=".method public static hidebysig valuetype System.Drawing.PointF ToSystemPointF(class Android.Graphics.PointF point) cil managed" />
        <MemberSignature Language="DocId" Value="M:Xamarin.Essentials.PointExtensions.ToSystemPointF(Android.Graphics.PointF)" />
        <MemberType>ExtensionMethod</MemberType>
        <ReturnValue>
          <ReturnType>System.Drawing.PointF</ReturnType>
        </ReturnValue>
        <Parameters>
          <Parameter Name="point" Type="Android.Graphics.PointF" Index="0" FrameworkAlternate="xamarin-essentials-android" RefType="this" />
        </Parameters>
        <Docs>
          <param name="point">The point to convert.</param>
          <summary>Converts the point ot the system representation.</summary>
        </Docs>
        <Link Type="Xamarin.Essentials.PointExtensions" Member="M:Xamarin.Essentials.PointExtensions.ToSystemPointF(Android.Graphics.PointF)" />
      </Member>
    </ExtensionMethod>
    <ExtensionMethod>
      <Targets>
        <Target Type="T:CoreGraphics.CGPoint" />
      </Targets>
      <Member MemberName="ToSystemPointF">
        <MemberSignature Language="C#" Value="public static System.Drawing.PointF ToSystemPointF (this CoreGraphics.CGPoint point);" FrameworkAlternate="xamarin-essentials-ios" />
        <MemberSignature Language="ILAsm" Value=".method public static hidebysig valuetype System.Drawing.PointF ToSystemPointF(valuetype CoreGraphics.CGPoint point) cil managed" FrameworkAlternate="xamarin-essentials-ios" />
        <MemberSignature Language="DocId" Value="M:Xamarin.Essentials.PointExtensions.ToSystemPointF(CoreGraphics.CGPoint)" FrameworkAlternate="xamarin-essentials-ios" />
        <MemberType>ExtensionMethod</MemberType>
        <ReturnValue>
          <ReturnType>System.Drawing.PointF</ReturnType>
        </ReturnValue>
        <Parameters>
          <Parameter Name="point" Type="CoreGraphics.CGPoint" RefType="this" Index="0" FrameworkAlternate="xamarin-essentials-ios;xamarin-essentials-tvos;xamarin-essentials-watchos" />
        </Parameters>
        <Docs>
          <param name="point">The point to convert.</param>
          <summary>Converts the point ot the system representation.</summary>
        </Docs>
        <Link Type="Xamarin.Essentials.PointExtensions" Member="M:Xamarin.Essentials.PointExtensions.ToSystemPointF(CoreGraphics.CGPoint)" />
      </Member>
    </ExtensionMethod>
    <ExtensionMethod>
      <Targets>
        <Target Type="T:Windows.Foundation.Point" />
      </Targets>
      <Member MemberName="ToSystemPointF">
        <MemberSignature Language="C#" Value="public static System.Drawing.PointF ToSystemPointF (this Windows.Foundation.Point point);" />
        <MemberSignature Language="ILAsm" Value=".method public static hidebysig valuetype System.Drawing.PointF ToSystemPointF(valuetype Windows.Foundation.Point point) cil managed" />
        <MemberSignature Language="DocId" Value="M:Xamarin.Essentials.PointExtensions.ToSystemPointF(Windows.Foundation.Point)" />
        <MemberType>ExtensionMethod</MemberType>
        <ReturnValue>
          <ReturnType>System.Drawing.PointF</ReturnType>
        </ReturnValue>
        <Parameters>
          <Parameter Name="point" Type="Windows.Foundation.Point" RefType="this" Index="0" FrameworkAlternate="xamarin-essentials-uwp" />
        </Parameters>
        <Docs>
          <param name="point">The point to convert.</param>
          <summary>Converts the point ot the system representation.</summary>
        </Docs>
        <Link Type="Xamarin.Essentials.PointExtensions" Member="M:Xamarin.Essentials.PointExtensions.ToSystemPointF(Windows.Foundation.Point)" />
      </Member>
    </ExtensionMethod>
    <ExtensionMethod>
      <Targets>
        <Target Type="T:System.Drawing.Rectangle" />
      </Targets>
    </ExtensionMethod>
    <ExtensionMethod>
      <Targets>
        <Target Type="T:System.Drawing.RectangleF" />
      </Targets>
    </ExtensionMethod>
    <ExtensionMethod>
      <Targets>
        <Target Type="T:System.Drawing.RectangleF" />
      </Targets>
    </ExtensionMethod>
    <ExtensionMethod>
      <Targets>
        <Target Type="T:Android.Graphics.Rect" />
      </Targets>
      <Member MemberName="ToSystemRectangle">
        <MemberSignature Language="C#" Value="public static System.Drawing.Rectangle ToSystemRectangle (this Android.Graphics.Rect rect);" />
        <MemberSignature Language="ILAsm" Value=".method public static hidebysig valuetype System.Drawing.Rectangle ToSystemRectangle(class Android.Graphics.Rect rect) cil managed" />
        <MemberSignature Language="DocId" Value="M:Xamarin.Essentials.RectangleExtensions.ToSystemRectangle(Android.Graphics.Rect)" />
        <MemberType>ExtensionMethod</MemberType>
        <ReturnValue>
          <ReturnType>System.Drawing.Rectangle</ReturnType>
        </ReturnValue>
        <Parameters>
          <Parameter Name="rect" Type="Android.Graphics.Rect" Index="0" FrameworkAlternate="xamarin-essentials-android" RefType="this" />
        </Parameters>
        <Docs>
          <param name="rect">The base rectangle to convert.</param>
          <summary>Convert to system rectangle.</summary>
        </Docs>
        <Link Type="Xamarin.Essentials.RectangleExtensions" Member="M:Xamarin.Essentials.RectangleExtensions.ToSystemRectangle(Android.Graphics.Rect)" />
      </Member>
    </ExtensionMethod>
    <ExtensionMethod>
      <Targets>
        <Target Type="T:CoreGraphics.CGRect" />
      </Targets>
      <Member MemberName="ToSystemRectangle">
        <MemberSignature Language="C#" Value="public static System.Drawing.Rectangle ToSystemRectangle (this CoreGraphics.CGRect rect);" FrameworkAlternate="xamarin-essentials-ios" />
        <MemberSignature Language="ILAsm" Value=".method public static hidebysig valuetype System.Drawing.Rectangle ToSystemRectangle(valuetype CoreGraphics.CGRect rect) cil managed" FrameworkAlternate="xamarin-essentials-ios" />
        <MemberSignature Language="DocId" Value="M:Xamarin.Essentials.RectangleExtensions.ToSystemRectangle(CoreGraphics.CGRect)" FrameworkAlternate="xamarin-essentials-ios" />
        <MemberType>ExtensionMethod</MemberType>
        <ReturnValue>
          <ReturnType>System.Drawing.Rectangle</ReturnType>
        </ReturnValue>
        <Parameters>
          <Parameter Name="rect" Type="CoreGraphics.CGRect" RefType="this" Index="0" FrameworkAlternate="xamarin-essentials-ios;xamarin-essentials-tvos;xamarin-essentials-watchos" />
        </Parameters>
        <Docs>
          <param name="rect">The base rectangle to convert.</param>
          <summary>Convert to system rectangle.</summary>
        </Docs>
        <Link Type="Xamarin.Essentials.RectangleExtensions" Member="M:Xamarin.Essentials.RectangleExtensions.ToSystemRectangle(CoreGraphics.CGRect)" />
      </Member>
    </ExtensionMethod>
    <ExtensionMethod>
      <Targets>
        <Target Type="T:Windows.Foundation.Rect" />
      </Targets>
      <Member MemberName="ToSystemRectangle">
        <MemberSignature Language="C#" Value="public static System.Drawing.Rectangle ToSystemRectangle (this Windows.Foundation.Rect rect);" />
        <MemberSignature Language="ILAsm" Value=".method public static hidebysig valuetype System.Drawing.Rectangle ToSystemRectangle(valuetype Windows.Foundation.Rect rect) cil managed" />
        <MemberSignature Language="DocId" Value="M:Xamarin.Essentials.RectangleExtensions.ToSystemRectangle(Windows.Foundation.Rect)" />
        <MemberType>ExtensionMethod</MemberType>
        <ReturnValue>
          <ReturnType>System.Drawing.Rectangle</ReturnType>
        </ReturnValue>
        <Parameters>
          <Parameter Name="rect" Type="Windows.Foundation.Rect" RefType="this" Index="0" FrameworkAlternate="xamarin-essentials-uwp" />
        </Parameters>
        <Docs>
          <param name="rect">The base rectangle to convert.</param>
          <summary>Convert to system rectangle.</summary>
        </Docs>
        <Link Type="Xamarin.Essentials.RectangleExtensions" Member="M:Xamarin.Essentials.RectangleExtensions.ToSystemRectangle(Windows.Foundation.Rect)" />
      </Member>
    </ExtensionMethod>
    <ExtensionMethod>
      <Targets>
        <Target Type="T:Android.Graphics.RectF" />
      </Targets>
      <Member MemberName="ToSystemRectangleF">
        <MemberSignature Language="C#" Value="public static System.Drawing.RectangleF ToSystemRectangleF (this Android.Graphics.RectF rect);" />
        <MemberSignature Language="ILAsm" Value=".method public static hidebysig valuetype System.Drawing.RectangleF ToSystemRectangleF(class Android.Graphics.RectF rect) cil managed" />
        <MemberSignature Language="DocId" Value="M:Xamarin.Essentials.RectangleExtensions.ToSystemRectangleF(Android.Graphics.RectF)" />
        <MemberType>ExtensionMethod</MemberType>
        <ReturnValue>
          <ReturnType>System.Drawing.RectangleF</ReturnType>
        </ReturnValue>
        <Parameters>
          <Parameter Name="rect" Type="Android.Graphics.RectF" Index="0" FrameworkAlternate="xamarin-essentials-android" RefType="this" />
        </Parameters>
        <Docs>
          <param name="rect">The base rectangle to convert.</param>
          <summary>Convert to system rectangle.</summary>
        </Docs>
        <Link Type="Xamarin.Essentials.RectangleExtensions" Member="M:Xamarin.Essentials.RectangleExtensions.ToSystemRectangleF(Android.Graphics.RectF)" />
      </Member>
    </ExtensionMethod>
    <ExtensionMethod>
      <Targets>
        <Target Type="T:CoreGraphics.CGRect" />
      </Targets>
      <Member MemberName="ToSystemRectangleF">
        <MemberSignature Language="C#" Value="public static System.Drawing.RectangleF ToSystemRectangleF (this CoreGraphics.CGRect rect);" FrameworkAlternate="xamarin-essentials-ios" />
        <MemberSignature Language="ILAsm" Value=".method public static hidebysig valuetype System.Drawing.RectangleF ToSystemRectangleF(valuetype CoreGraphics.CGRect rect) cil managed" FrameworkAlternate="xamarin-essentials-ios" />
        <MemberSignature Language="DocId" Value="M:Xamarin.Essentials.RectangleExtensions.ToSystemRectangleF(CoreGraphics.CGRect)" FrameworkAlternate="xamarin-essentials-ios" />
        <MemberType>ExtensionMethod</MemberType>
        <ReturnValue>
          <ReturnType>System.Drawing.RectangleF</ReturnType>
        </ReturnValue>
        <Parameters>
          <Parameter Name="rect" Type="CoreGraphics.CGRect" RefType="this" Index="0" FrameworkAlternate="xamarin-essentials-ios;xamarin-essentials-tvos;xamarin-essentials-watchos" />
        </Parameters>
        <Docs>
          <param name="rect">The base rectangle to convert.</param>
          <summary>Convert to system rectangle.</summary>
        </Docs>
        <Link Type="Xamarin.Essentials.RectangleExtensions" Member="M:Xamarin.Essentials.RectangleExtensions.ToSystemRectangleF(CoreGraphics.CGRect)" />
      </Member>
    </ExtensionMethod>
    <ExtensionMethod>
      <Targets>
        <Target Type="T:Windows.Foundation.Rect" />
      </Targets>
      <Member MemberName="ToSystemRectangleF">
        <MemberSignature Language="C#" Value="public static System.Drawing.RectangleF ToSystemRectangleF (this Windows.Foundation.Rect rect);" />
        <MemberSignature Language="ILAsm" Value=".method public static hidebysig valuetype System.Drawing.RectangleF ToSystemRectangleF(valuetype Windows.Foundation.Rect rect) cil managed" />
        <MemberSignature Language="DocId" Value="M:Xamarin.Essentials.RectangleExtensions.ToSystemRectangleF(Windows.Foundation.Rect)" />
        <MemberType>ExtensionMethod</MemberType>
        <ReturnValue>
          <ReturnType>System.Drawing.RectangleF</ReturnType>
        </ReturnValue>
        <Parameters>
          <Parameter Name="rect" Type="Windows.Foundation.Rect" RefType="this" Index="0" FrameworkAlternate="xamarin-essentials-uwp" />
        </Parameters>
        <Docs>
          <param name="rect">The base rectangle to convert.</param>
          <summary>Convert to system rectangle.</summary>
        </Docs>
        <Link Type="Xamarin.Essentials.RectangleExtensions" Member="M:Xamarin.Essentials.RectangleExtensions.ToSystemRectangleF(Windows.Foundation.Rect)" />
      </Member>
    </ExtensionMethod>
    <ExtensionMethod>
      <Targets>
        <Target Type="T:System.Drawing.Size" />
      </Targets>
    </ExtensionMethod>
    <ExtensionMethod>
      <Targets>
        <Target Type="T:System.Drawing.SizeF" />
      </Targets>
    </ExtensionMethod>
    <ExtensionMethod>
      <Targets>
        <Target Type="T:System.Drawing.SizeF" />
      </Targets>
    </ExtensionMethod>
    <ExtensionMethod>
      <Targets>
        <Target Type="T:Android.Util.Size" />
      </Targets>
      <Member MemberName="ToSystemSize">
        <MemberSignature Language="C#" Value="public static System.Drawing.Size ToSystemSize (this Android.Util.Size size);" />
        <MemberSignature Language="ILAsm" Value=".method public static hidebysig valuetype System.Drawing.Size ToSystemSize(class Android.Util.Size size) cil managed" />
        <MemberSignature Language="DocId" Value="M:Xamarin.Essentials.SizeExtensions.ToSystemSize(Android.Util.Size)" />
        <MemberType>ExtensionMethod</MemberType>
        <ReturnValue>
          <ReturnType>System.Drawing.Size</ReturnType>
        </ReturnValue>
        <Parameters>
          <Parameter Name="size" Type="Android.Util.Size" Index="0" FrameworkAlternate="xamarin-essentials-android" RefType="this" />
        </Parameters>
        <Docs>
          <param name="size">Base size to convert.</param>
          <summary>Convert to system Size.</summary>
        </Docs>
        <Link Type="Xamarin.Essentials.SizeExtensions" Member="M:Xamarin.Essentials.SizeExtensions.ToSystemSize(Android.Util.Size)" />
      </Member>
    </ExtensionMethod>
    <ExtensionMethod>
      <Targets>
        <Target Type="T:CoreGraphics.CGSize" />
      </Targets>
      <Member MemberName="ToSystemSize">
        <MemberSignature Language="C#" Value="public static System.Drawing.Size ToSystemSize (this CoreGraphics.CGSize size);" />
        <MemberSignature Language="ILAsm" Value=".method public static hidebysig valuetype System.Drawing.Size ToSystemSize(valuetype CoreGraphics.CGSize size) cil managed" />
        <MemberSignature Language="DocId" Value="M:Xamarin.Essentials.SizeExtensions.ToSystemSize(CoreGraphics.CGSize)" />
        <MemberType>ExtensionMethod</MemberType>
        <ReturnValue>
          <ReturnType>System.Drawing.Size</ReturnType>
        </ReturnValue>
        <Parameters>
          <Parameter Name="size" Type="CoreGraphics.CGSize" RefType="this" Index="0" FrameworkAlternate="xamarin-essentials-ios" />
        </Parameters>
        <Docs>
          <param name="size">Base size to convert.</param>
          <summary>Convert to system Size.</summary>
        </Docs>
        <Link Type="Xamarin.Essentials.SizeExtensions" Member="M:Xamarin.Essentials.SizeExtensions.ToSystemSize(CoreGraphics.CGSize)" />
      </Member>
    </ExtensionMethod>
    <ExtensionMethod>
      <Targets>
        <Target Type="T:Windows.Foundation.Size" />
      </Targets>
      <Member MemberName="ToSystemSize">
        <MemberSignature Language="C#" Value="public static System.Drawing.Size ToSystemSize (this Windows.Foundation.Size size);" />
        <MemberSignature Language="ILAsm" Value=".method public static hidebysig valuetype System.Drawing.Size ToSystemSize(valuetype Windows.Foundation.Size size) cil managed" />
        <MemberSignature Language="DocId" Value="M:Xamarin.Essentials.SizeExtensions.ToSystemSize(Windows.Foundation.Size)" />
        <MemberType>ExtensionMethod</MemberType>
        <ReturnValue>
          <ReturnType>System.Drawing.Size</ReturnType>
        </ReturnValue>
        <Parameters>
          <Parameter Name="size" Type="Windows.Foundation.Size" RefType="this" Index="0" FrameworkAlternate="xamarin-essentials-uwp" />
        </Parameters>
        <Docs>
          <param name="size">Base size to convert.</param>
          <summary>Convert to system Size.</summary>
        </Docs>
        <Link Type="Xamarin.Essentials.SizeExtensions" Member="M:Xamarin.Essentials.SizeExtensions.ToSystemSize(Windows.Foundation.Size)" />
      </Member>
    </ExtensionMethod>
    <ExtensionMethod>
      <Targets>
        <Target Type="T:Android.Util.SizeF" />
      </Targets>
      <Member MemberName="ToSystemSizeF">
        <MemberSignature Language="C#" Value="public static System.Drawing.SizeF ToSystemSizeF (this Android.Util.SizeF size);" />
        <MemberSignature Language="ILAsm" Value=".method public static hidebysig valuetype System.Drawing.SizeF ToSystemSizeF(class Android.Util.SizeF size) cil managed" />
        <MemberSignature Language="DocId" Value="M:Xamarin.Essentials.SizeExtensions.ToSystemSizeF(Android.Util.SizeF)" />
        <MemberType>ExtensionMethod</MemberType>
        <ReturnValue>
          <ReturnType>System.Drawing.SizeF</ReturnType>
        </ReturnValue>
        <Parameters>
          <Parameter Name="size" Type="Android.Util.SizeF" Index="0" FrameworkAlternate="xamarin-essentials-android" RefType="this" />
        </Parameters>
        <Docs>
          <param name="size">Base size to convert.</param>
          <summary>Convert to system SizeF.</summary>
        </Docs>
        <Link Type="Xamarin.Essentials.SizeExtensions" Member="M:Xamarin.Essentials.SizeExtensions.ToSystemSizeF(Android.Util.SizeF)" />
      </Member>
    </ExtensionMethod>
    <ExtensionMethod>
      <Targets>
        <Target Type="T:CoreGraphics.CGSize" />
      </Targets>
      <Member MemberName="ToSystemSizeF">
        <MemberSignature Language="C#" Value="public static System.Drawing.SizeF ToSystemSizeF (this CoreGraphics.CGSize size);" />
        <MemberSignature Language="ILAsm" Value=".method public static hidebysig valuetype System.Drawing.SizeF ToSystemSizeF(valuetype CoreGraphics.CGSize size) cil managed" />
        <MemberSignature Language="DocId" Value="M:Xamarin.Essentials.SizeExtensions.ToSystemSizeF(CoreGraphics.CGSize)" />
        <MemberType>ExtensionMethod</MemberType>
        <ReturnValue>
          <ReturnType>System.Drawing.SizeF</ReturnType>
        </ReturnValue>
        <Parameters>
          <Parameter Name="size" Type="CoreGraphics.CGSize" RefType="this" Index="0" FrameworkAlternate="xamarin-essentials-ios" />
        </Parameters>
        <Docs>
          <param name="size">Base size to convert.</param>
          <summary>Convert to system SizeF.</summary>
        </Docs>
        <Link Type="Xamarin.Essentials.SizeExtensions" Member="M:Xamarin.Essentials.SizeExtensions.ToSystemSizeF(CoreGraphics.CGSize)" />
      </Member>
    </ExtensionMethod>
    <ExtensionMethod>
      <Targets>
        <Target Type="T:Windows.Foundation.Size" />
      </Targets>
      <Member MemberName="ToSystemSizFe">
        <MemberSignature Language="C#" Value="public static System.Drawing.SizeF ToSystemSizFe (this Windows.Foundation.Size size);" />
        <MemberSignature Language="ILAsm" Value=".method public static hidebysig valuetype System.Drawing.SizeF ToSystemSizFe(valuetype Windows.Foundation.Size size) cil managed" />
        <MemberSignature Language="DocId" Value="M:Xamarin.Essentials.SizeExtensions.ToSystemSizFe(Windows.Foundation.Size)" />
        <MemberType>ExtensionMethod</MemberType>
        <ReturnValue>
          <ReturnType>System.Drawing.SizeF</ReturnType>
        </ReturnValue>
        <Parameters>
          <Parameter Name="size" Type="Windows.Foundation.Size" RefType="this" Index="0" FrameworkAlternate="xamarin-essentials-uwp" />
        </Parameters>
        <Docs>
          <param name="size">Base size to convert.</param>
          <summary>Convert to system SizeF.</summary>
        </Docs>
        <Link Type="Xamarin.Essentials.SizeExtensions" Member="M:Xamarin.Essentials.SizeExtensions.ToSystemSizFe(Windows.Foundation.Size)" />
      </Member>
    </ExtensionMethod>
  </ExtensionMethods>
</Overview><|MERGE_RESOLUTION|>--- conflicted
+++ resolved
@@ -93,11 +93,7 @@
           <AttributeName>System.Runtime.Versioning.TargetFramework("MonoAndroid,Version=v9.0", FrameworkDisplayName="Xamarin.Android v9.0 Support")</AttributeName>
         </Attribute>
         <Attribute>
-<<<<<<< HEAD
           <AttributeName>System.Reflection.AssemblyInformationalVersion("1.0.0")</AttributeName>
-=======
-          <AttributeName>System.Reflection.AssemblyInformationalVersion("1.0.0+f53016cb69904b13d54a592cd58cda29cc02230a")</AttributeName>
->>>>>>> a72082d2
         </Attribute>
       </Attributes>
     </Assembly>
