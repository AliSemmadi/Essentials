--- conflicted
+++ resolved
@@ -99,11 +99,7 @@
           <AttributeName>System.Runtime.Versioning.TargetFramework("Xamarin.Mac,Version=v2.0", FrameworkDisplayName="Xamarin.Mac")</AttributeName>
         </Attribute>
         <Attribute>
-<<<<<<< HEAD
-          <AttributeName>System.Reflection.AssemblyInformationalVersion("1.0.0+7ca82b58401f37750f9bc7e2c2003da56cc4dfa1")</AttributeName>
-=======
           <AttributeName>System.Reflection.AssemblyInformationalVersion("1.0.0+205dad63475a814da84490cbfd444821c2d68550")</AttributeName>
->>>>>>> 94717ca7
         </Attribute>
       </Attributes>
     </Assembly>
