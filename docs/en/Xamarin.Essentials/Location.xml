--- conflicted
+++ resolved
@@ -258,8 +258,6 @@
         </remarks>
       </Docs>
     </Member>
-<<<<<<< HEAD
-=======
     <Member MemberName="IsFromMockProvider">
       <MemberSignature Language="C#" Value="public bool IsFromMockProvider { get; set; }" />
       <MemberSignature Language="ILAsm" Value=".property instance bool IsFromMockProvider" />
@@ -280,7 +278,6 @@
         </remarks>
       </Docs>
     </Member>
->>>>>>> d0e6a1f9
     <Member MemberName="Latitude">
       <MemberSignature Language="C#" Value="public double Latitude { get; set; }" />
       <MemberSignature Language="ILAsm" Value=".property instance float64 Latitude" />
