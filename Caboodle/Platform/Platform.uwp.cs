--- conflicted
+++ resolved
@@ -1,12 +1,6 @@
 ﻿namespace Microsoft.Caboodle
 {
-<<<<<<< HEAD
-	public static partial class Platform
-	{
-	}
-=======
-    public partial class Platform
+    public static partial class Platform
     {
     }
->>>>>>> a815677d
 }